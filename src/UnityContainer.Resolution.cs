using System;
using System.Collections.Generic;
using System.Linq;
using System.Linq.Expressions;
using System.Reflection;
using System.Runtime.CompilerServices;
using System.Security;
using System.Threading;
using System.Threading.Tasks;
using Unity.Builder;
using Unity.Exceptions;
using Unity.Lifetime;
using Unity.Policy;
using Unity.Registration;
using Unity.Resolution;
using Unity.Storage;
using Unity.Strategies;

namespace Unity
{
    /// <summary>
    /// A simple, extensible dependency injection container.
    /// </summary>
    [SecuritySafeCritical]
    public partial class UnityContainer
    {
        #region Dynamic Registrations

        private IPolicySet GetDynamicRegistration(Type type, string? name)
        {
            var registration = _get(type, name);
            if (null != registration) return registration;

            var info = type.GetTypeInfo();
            return !info.IsGenericType
                ? _root.GetOrAdd(type, name)
                : GetOrAddGeneric(type, name, info.GetGenericTypeDefinition());
        }

        private IPolicySet CreateRegistration(Type type, string? name)
        {
            var registration = new InternalRegistration(type, name);

            if (type.GetTypeInfo().IsGenericType)
            {
                var factory = (InternalRegistration?)_get(type.GetGenericTypeDefinition(), name);
                if (null != factory)
                {
                    registration.InjectionMembers = factory.InjectionMembers;
                    registration.Map = factory.Map;
                }
            }

            registration.BuildChain = GetBuilders(type, registration);
            return registration;
        }

        private IPolicySet CreateRegistration(Type? type, Type policyInterface, object policy)
        {
            var registration = new InternalRegistration(policyInterface, policy);
            registration.BuildChain = GetBuilders(type, registration);
            return registration;
        }

        #endregion



        #region Resolving Enumerable

        internal IEnumerable<TElement> ResolveEnumerable<TElement>(Func<Type, string?, InternalRegistration, object?> resolve, string? name)
        {
            TElement value;

            var set = GetRegistrations(this, typeof(TElement));

            for (var i = 0; i < set.Count; i++)
            {
                try
                {
#if NETSTANDARD1_0 || NETCOREAPP1_0
                    if (set[i].RegisteredType.GetTypeInfo().IsGenericTypeDefinition)
#else
                    if (set[i].RegisteredType.IsGenericTypeDefinition)
#endif
                    {
                        var registration = (InternalRegistration)GetRegistration(typeof(TElement), set[i].Name);
                        value = (TElement)resolve(typeof(TElement), set[i].Name, registration)!;
                    }
                    else
                        value = (TElement)resolve(typeof(TElement), set[i].Name, set[i].Registration)!;
                }
                catch (MakeGenericTypeFailedException) { continue; }
                catch (ArgumentException ex) when (ex.InnerException is TypeLoadException)
                {
                    continue;
                }
                yield return value;
            }

            // If nothing registered attempt to resolve the type
            if (0 == set.Count)
            {
                try
                {
                    var registration = GetRegistration(typeof(TElement), name);
                    value = (TElement)resolve(typeof(TElement), name, (InternalRegistration)registration)!;
                }
                catch
                {
                    yield break;
                }

                yield return value;
            }
        }

        internal IEnumerable<TElement> ResolveEnumerable<TElement>(Func<Type, string?, InternalRegistration, object?> resolve,
                                                                   Type generic, string? name)
        {
            TElement value;

            var set = GetRegistrations(this, typeof(TElement), generic);

            for (var i = 0; i < set.Count; i++)
            {
                try
                {
#if NETSTANDARD1_0 || NETCOREAPP1_0
                    if (set[i].RegisteredType.GetTypeInfo().IsGenericTypeDefinition)
#else
                    if (set[i].Registration is ContainerRegistration && set[i].RegisteredType.IsGenericTypeDefinition)
#endif
                    {
                        var registration = (InternalRegistration)GetRegistration(typeof(TElement), set[i].Name);
                        value = (TElement)resolve(typeof(TElement), set[i].Name, registration)!;
                    }
                    else
                        value = (TElement)resolve(typeof(TElement), set[i].Name, set[i].Registration)!;
                }
                catch (MakeGenericTypeFailedException) { continue; }
                catch (ArgumentException ex) when (ex.InnerException is TypeLoadException) { continue; }

                yield return value;
            }

            // If nothing registered attempt to resolve the type
            if (0 == set.Count)
            {
                try
                {
                    var registration = GetRegistration(typeof(TElement), name);
                    value = (TElement)resolve(typeof(TElement), name, (InternalRegistration)registration)!;
                }
                catch
                {
                    yield break;
                }

                yield return value;
            }
        }

        #endregion


        #region Resolving Collections

        internal static object ResolveArray<TElement>(ref BuilderContext context)
        {
            var type = typeof(TElement);
#if NETSTANDARD1_0 || NETCOREAPP1_0
            var generic = type.GetTypeInfo().IsGenericType ? type.GetGenericTypeDefinition() : type;
#else
            var generic = type.IsGenericType ? type.GetGenericTypeDefinition() : type;
#endif
            var set = generic == type ? GetNamedRegistrations((UnityContainer)context.Container, type)
                                      : GetNamedRegistrations((UnityContainer)context.Container, type, generic);
            return ResolveRegistrations<TElement>(ref context, set).ToArray();
        }

        private static IList<TElement> ResolveRegistrations<TElement>(ref BuilderContext context, RegistrationSet registrations)
        {
            var type = typeof(TElement);
            var list = new List<TElement>();
            for (var i = 0; i < registrations.Count; i++)
            {
                ref var entry = ref registrations[i];
                try
                {
#if NETSTANDARD1_0 || NETCOREAPP1_0
                    if (entry.RegisteredType.GetTypeInfo().IsGenericTypeDefinition)
#else
                    if (entry.RegisteredType.IsGenericTypeDefinition)
#endif
                        list.Add((TElement)context.Resolve(type, entry.Name)!);
                    else
                        list.Add((TElement)context.Resolve(type, entry.Name, entry.Registration)!);
                }
                catch (ArgumentException ex) when (ex.InnerException is TypeLoadException)
                {
                    // Ignore
                }
            }

            return list;
        }

        #endregion


        #region Resolving Generic Collections

        internal static object ResolveGenericArray<TElement>(ref BuilderContext context, Type type)
        {
#if NETSTANDARD1_0 || NETCOREAPP1_0
            var generic = type.GetTypeInfo().IsGenericType ? type.GetGenericTypeDefinition() : type;
#else
            var generic = type.IsGenericType ? type.GetGenericTypeDefinition() : type;
#endif
            var set = generic == type ? GetNamedRegistrations((UnityContainer)context.Container, type)
                                      : GetNamedRegistrations((UnityContainer)context.Container, type, generic);

            return ResolveGenericRegistrations<TElement>(ref context, set).ToArray();
        }

        private static IList<TElement> ResolveGenericRegistrations<TElement>(ref BuilderContext context, RegistrationSet registrations)
        {
            var list = new List<TElement>();
            for (var i = 0; i < registrations.Count; i++)
            {
                ref var entry = ref registrations[i];
                try
                {
                    list.Add((TElement)context.Resolve(typeof(TElement), entry.Name)!);
                }
                catch (MakeGenericTypeFailedException) { /* Ignore */ }
                catch (InvalidOperationException ex) when (ex.InnerException is InvalidRegistrationException)
                {
                    // Ignore
                }
            }

            return list;
        }

        #endregion


        #region Resolve Delegate Factories

        private static ResolveDelegate<BuilderContext> OptimizingFactory(ref BuilderContext context)
        {
            var counter = 3;
            var type = context.Type;
            var registration = context.Registration;
            ResolveDelegate<BuilderContext>? seed = null;
            var chain = ((UnityContainer) context.Container)._processorsChain;

            // Generate build chain
            foreach (var processor in chain)
                seed = processor.GetResolver(type, registration, seed);

            // Return delegate
            return (ref BuilderContext c) => 
            {
                // Check if optimization is required
                if (0 == Interlocked.Decrement(ref counter))
                {
                    Task.Factory.StartNew(() => {

                        // Compile build plan on worker thread
                        var expressions = new List<Expression>();
                        foreach (var processor in chain)
                        {
                            foreach (var step in processor.GetExpressions(type, registration))
                                expressions.Add(step);
                        }

                        expressions.Add(BuilderContextExpression.Existing);

                        var lambda = Expression.Lambda<ResolveDelegate<BuilderContext>>(
                            Expression.Block(expressions), BuilderContextExpression.Context);

                        // Replace this build plan with compiled
                        registration.Set(typeof(ResolveDelegate<BuilderContext>), lambda.Compile());
                    });
                }

                return seed?.Invoke(ref c);
            };
        }

        internal ResolveDelegate<BuilderContext> CompilingFactory(ref BuilderContext context)
        {
            var expressions = new List<Expression>();
            var type = context.Type;
            var registration = context.Registration;

            foreach (var processor in _processorsChain)
            {
                foreach (var step in processor.GetExpressions(type, registration))
                    expressions.Add(step);
            }

            expressions.Add(BuilderContextExpression.Existing);

            var lambda = Expression.Lambda<ResolveDelegate<BuilderContext>>(
                Expression.Block(expressions), BuilderContextExpression.Context);

            return lambda.Compile();
        }

        internal ResolveDelegate<BuilderContext> ResolvingFactory(ref BuilderContext context)
        {
            ResolveDelegate<BuilderContext>? seed = null;
            var type = context.Type;
            var registration = context.Registration;

            foreach (var processor in _processorsChain)
                seed = processor.GetResolver(type, registration, seed);

            return seed ?? throw new InvalidOperationException("Failed to create resolve delegate");
        }

        #endregion


        #region Build Plans

        private ResolveDelegate<BuilderContext> ExecutePlan { get; set; } =
            (ref BuilderContext context) =>
            {
                var i = -1;
                BuilderStrategy[] chain = ((InternalRegistration)context.Registration).BuildChain 
                                        ?? ((UnityContainer)context.Container)._strategiesChain;

                try
                {
                    while (!context.BuildComplete && ++i < chain.Length)
                    {
                        chain[i].PreBuildUp(ref context);
                    }

                    while (--i >= 0)
                    {
                        chain[i].PostBuildUp(ref context);
                    }
                }
                catch (Exception ex) 
                {
                    context.RequiresRecovery?.Recover();

                    if (!(ex.InnerException is InvalidRegistrationException) && 
                        !(ex is InvalidRegistrationException) &&
                        !(ex is ObjectDisposedException) && 
                        !(ex is MemberAccessException) && 
                        !(ex is MakeGenericTypeFailedException))
                        throw;

                    throw new ResolutionFailedException(context.RegistrationType, context.Name, CreateMessage(ex), ex);
                }

                return context.Existing;
            };

        private object? ExecuteValidatingPlan(ref BuilderContext context)
        {
            var i = -1;
            BuilderStrategy[] chain = ((InternalRegistration)context.Registration).BuildChain
<<<<<<< HEAD
                                    ?? _strategiesChain;
=======
                                    ?? _strategiesChain.ToArray();
>>>>>>> 9ca86499

            try
            {
                while (!context.BuildComplete && ++i < chain.Length)
                {
                    chain[i].PreBuildUp(ref context);
                }

                while (--i >= 0)
                {
                    chain[i].PostBuildUp(ref context);
                }
            }
            catch (Exception ex)
            {
                context.RequiresRecovery?.Recover();

                ex.Data.Add(Guid.NewGuid(), null == context.Name
                    ? context.RegistrationType == context.Type
                        ? (object)context.Type
                        : new Tuple<Type, Type>(context.RegistrationType, context.Type)
                    : context.RegistrationType == context.Type
                        ? (object)new Tuple<Type, string>(context.Type, context.Name)
                        : new Tuple<Type, Type, string>(context.RegistrationType, context.Type, context.Name));

                var message = CreateDiagnosticMessage(ex);

                throw new ResolutionFailedException( context.RegistrationType, context.Name, message, ex);
            }

            return context.Existing;
        }

        #endregion


        #region BuilderContext

        internal BuilderContext.ExecutePlanDelegate ContextExecutePlan { get; set; } =
            (BuilderStrategy[] chain, ref BuilderContext context) =>
            {
                var i = -1;

                try
                {
                    while (!context.BuildComplete && ++i < chain.Length)
                    {
                        chain[i].PreBuildUp(ref context);
                    }

                    while (--i >= 0)
                    {
                        chain[i].PostBuildUp(ref context);
                    }
                }
                catch when (null != context.RequiresRecovery)
                {
                    context.RequiresRecovery.Recover();
                    throw;
                }

                return context.Existing;
            };

        internal static object? ContextValidatingExecutePlan(BuilderStrategy[] chain, ref BuilderContext context)
        {
            var i = -1;
#if !NET40
            var value = GetPerResolveValue(context.Parent, context.RegistrationType, context.Name);
            if (null != value) return value;
#endif
            try
            {
                while (!context.BuildComplete && ++i < chain.Length)
                {
                    chain[i].PreBuildUp(ref context);
                }

                while (--i >= 0)
                {
                    chain[i].PostBuildUp(ref context);
                }
            }
            catch (Exception ex)
            {
                context.RequiresRecovery?.Recover();
                ex.Data.Add(Guid.NewGuid(), null == context.Name
                    ? context.RegistrationType == context.Type 
                        ? (object)context.Type 
                        : new Tuple<Type, Type>(context.RegistrationType, context.Type)
                    : context.RegistrationType == context.Type 
                        ? (object)new Tuple<Type, string>(context.Type, context.Name) 
                        : new Tuple<Type, Type, string>(context.RegistrationType, context.Type, context.Name));
                throw;
            }

            return context.Existing;

#if !NET40
            static object? GetPerResolveValue(IntPtr parent, Type registrationType, string? name)
            {
                if (IntPtr.Zero == parent) return null;

                unsafe
                {
                    var parentRef = Unsafe.AsRef<BuilderContext>(parent.ToPointer());
                    if (registrationType != parentRef.RegistrationType || name != parentRef.Name)
                        return GetPerResolveValue(parentRef.Parent, registrationType, name);

                    var lifetimeManager = (LifetimeManager?)parentRef.Get(typeof(LifetimeManager));
                    var result = lifetimeManager?.GetValue();
                    if (LifetimeManager.NoValue != result) return result;

                    throw new InvalidOperationException($"Circular reference for Type: {parentRef.Type}, Name: {parentRef.Name}",
                            new CircularDependencyException(parentRef.Type, parentRef.Name));
                }
            }
#endif
        }

        internal BuilderContext.ResolvePlanDelegate ContextResolvePlan { get; set; } =
            (ref BuilderContext context, ResolveDelegate<BuilderContext> resolver) => resolver(ref context);

        internal static object? ContextValidatingResolvePlan(ref BuilderContext thisContext, ResolveDelegate<BuilderContext> resolver)
        {
            if (null == resolver) throw new ArgumentNullException(nameof(resolver));

#if NET40
            return resolver(ref thisContext);
#else
            unsafe
            {
                var parent = thisContext.Parent;
                while(IntPtr.Zero != parent)
                {
                    var parentRef = Unsafe.AsRef<BuilderContext>(parent.ToPointer());
                    if (thisContext.RegistrationType == parentRef.RegistrationType && thisContext.Name == parentRef.Name)
                        throw new CircularDependencyException(thisContext.Type, thisContext.Name);

                    parent = parentRef.Parent;
                }

                var context = new BuilderContext
                {
                    Lifetime = thisContext.Lifetime,
                    Registration = thisContext.Registration,
                    RegistrationType = thisContext.Type,
                    Name = thisContext.Name,
                    Type = thisContext.Type,
                    ExecutePlan = thisContext.ExecutePlan,
                    ResolvePlan = thisContext.ResolvePlan,
                    List = thisContext.List,
                    Overrides = thisContext.Overrides,
                    DeclaringType = thisContext.Type,
                    Parent = new IntPtr(Unsafe.AsPointer(ref thisContext))
                };

                return resolver(ref context);
            }
#endif
        }

        #endregion
    }
}<|MERGE_RESOLUTION|>--- conflicted
+++ resolved
@@ -368,11 +368,7 @@
         {
             var i = -1;
             BuilderStrategy[] chain = ((InternalRegistration)context.Registration).BuildChain
-<<<<<<< HEAD
-                                    ?? _strategiesChain;
-=======
                                     ?? _strategiesChain.ToArray();
->>>>>>> 9ca86499
 
             try
             {
